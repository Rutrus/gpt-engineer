--- conflicted
+++ resolved
@@ -19,6 +19,7 @@
 - The default project path is `projects/example`.
 - When using the `azure_endpoint` parameter, provide the Azure OpenAI service endpoint URL.
 """
+
 import logging
 import os
 
@@ -31,22 +32,13 @@
 
 from gpt_engineer.applications.cli.cli_agent import CliAgent
 from gpt_engineer.applications.cli.collect import collect_and_send_human_review
-<<<<<<< HEAD
-from gpt_engineer.core.ai import AI
-=======
 from gpt_engineer.applications.cli.file_selector import FileSelector
 from gpt_engineer.core.ai import AI, ClipboardAI
->>>>>>> b16eef13
 from gpt_engineer.core.default.disk_execution_env import DiskExecutionEnv
 from gpt_engineer.core.default.disk_memory import DiskMemory
 from gpt_engineer.core.default.file_store import FileStore
 from gpt_engineer.core.default.paths import PREPROMPTS_PATH, memory_path
-from gpt_engineer.core.default.steps import (
-    execute_entrypoint,
-    gen_code,
-    handle_improve_mode,
-    improve,
-)
+from gpt_engineer.core.default.steps import execute_entrypoint, gen_code, improve
 from gpt_engineer.core.git import (
     filter_files_with_uncommitted_changes,
     init_git_repo,
@@ -284,11 +276,11 @@
 
     store = FileStore(project_path)
     if improve_mode:
-        files_dict = handle_improve_mode(project_path, prompt, agent, memory)
-
+        fileselector = FileSelector(project_path)
+        files_dict = fileselector.ask_for_files()
+        files_dict = agent.improve(files_dict, prompt)
         if files_dict and not prompt_yesno("\nDo you want to apply these changes?"):
             return
-
     else:
         files_dict = agent.init(prompt)
         # collect user feedback if user consents
