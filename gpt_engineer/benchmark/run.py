"""
Module for running benchmarks.

This module defines functions to run benchmarks using a given agent and to print
the results of the benchmark tasks.

Functions
---------
run : function
    Runs the benchmark tasks using the provided agent and returns a list of TaskResult objects.

print_results : function
    Prints the results of the benchmark tasks to the console.
"""
import subprocess
import time

from typing import List, Optional

from gpt_engineer.benchmark.types import Assertable, Benchmark, TaskResult
from gpt_engineer.core.base_agent import BaseAgent
from gpt_engineer.core.chat_to_files import DiffError
from gpt_engineer.core.default.disk_execution_env import DiskExecutionEnv


def run(
    agent: BaseAgent,
    benchmark: Benchmark,
    task_name: Optional[str] = None,
    verbose=False,
) -> List[TaskResult]:
    """
    Runs the benchmark tasks using the provided agent and returns a list of TaskResult objects.

    Parameters
    ----------
    agent : BaseAgent
        The agent to use for running the benchmark tasks.
    benchmark : Benchmark
        The benchmark containing the tasks to run.
    task_name : Optional[str], default=None
        An optional name of a specific task to run within the benchmark.
    verbose : bool, default=False
        A flag to indicate whether to print verbose output during the benchmark.

    Returns
    -------
    List[TaskResult]
        A list of TaskResult objects representing the results of the benchmark tasks.
    """
    task_results = []
    for task in benchmark.tasks:
        print(f'--> Running task: {task.name}\n')

        t0 = time.time()
        try:
            files_dict = agent.improve(task.initial_code, task.prompt)
        except DiffError as e:  # Temporary catch errors related to git diffs
            task_results.append(TaskResult(
                task_name=task.name,
                exception=e,
                duration=time.time() - t0,
                assertion_results=[],
            ))
            continue
        t1 = time.time()

        try:
            exec_results = run_and_get_result(files_dict, task, benchmark)
        except subprocess.TimeoutExpired as e:
            task_results.append(TaskResult(
<<<<<<< HEAD
                task_name=task.name,
                exception=e,
                duration=t1 - t0,
                assertion_results=[],
            ))
            continue

        task_results.append(
            TaskResult(
=======
>>>>>>> 5f6f7d65
                task_name=task.name,
                exception=e,
                duration=t1 - t0,
<<<<<<< HEAD
            )
        )
=======
                assertion_results=[],
            ))
            continue

>>>>>>> 5f6f7d65
        task_results.append(TaskResult(
            task_name=task.name,
            assertion_results=[
                {assertion.title: assertion(exec_results[i])}
                for i, assertion in enumerate(task.assertions)
            ],
            duration=t1 - t0,
            exception=None,
        ))

        if verbose:
            print_results(task_results)
    return task_results


def run_and_get_result(files_dict, task, benchmark) -> List[Assertable]:
    env = DiskExecutionEnv()
    env.upload(files_dict)

    exec_results = []
    if task.command:
<<<<<<< HEAD
        for i, input_pars in enumerate(task.inputs or [""]):
            print(i, input_pars)
            p = env.popen(task.command + ' "' + input_pars + '"')
=======
>>>>>>> 5f6f7d65
        p = env.popen(task.command)
        stdout, stderr = p.communicate(timeout=benchmark.timeout)
        stdout, stderr = stdout.decode("utf-8"), stderr.decode("utf-8")
        exec_results.append(
            Assertable(
                files=files_dict,
                env=env,
                process=p,
                stdout=stdout,
                stderr=stderr,
            )
        )
    elif all(hasattr(assertion, 'command') for assertion in task.assertions):
        for i, assertion in enumerate(task.assertions or [""]):
<<<<<<< HEAD
            print(i, assertion.command)  # TODO: Remove
=======
            p = env.popen(assertion.command)
>>>>>>> 5f6f7d65
            stdout, stderr = p.communicate(timeout=benchmark.timeout)
            stdout, stderr = stdout.decode("utf-8"), stderr.decode("utf-8")
            exec_results.append(
                Assertable(
                    files=files_dict,
                    env=env,
                    process=p,
                    stdout=stdout,
                    stderr=stderr,
                )
            )
    else:
        exec_results.append(
            Assertable(
                files=files_dict,
                env=env,
                process=None,
                stdout=None,
                stderr=None,
            )
        )

    return exec_results


def print_results(results: list[TaskResult]):
    """
    Prints the results of the benchmark tasks to the console.

    Parameters
    ----------
    results : list[TaskResult]
        A list of TaskResult objects representing the results of the benchmark tasks.

    Returns
    -------
    None
    """
    for task_result in results:
        print(f"\n--- Results for {task_result.task_name} ---")
        print(f"{task_result.task_name} ({task_result.duration:.2f}s)")
        for assertion_results_dict in task_result.assertion_results:
            for assertion_name, assertion_result in assertion_results_dict.items():
                checkmark = "✅" if assertion_result else "❌"
                print(f"  {checkmark} {assertion_name}")
            print()
        print()

    success_rates = [task_result.success_rate for task_result in results]
    avg_success_rate = sum(success_rates) / len(results)

    total_time = sum(task_result.duration for task_result in results)

    correct_assertions = sum(
        sum(
            assertion_result
            for assertion_results_dict in task_result.assertion_results
            for assertion_result in assertion_results_dict.values()
        )
        for task_result in results
    )
    total_assertions = sum(
        len(assertion_results_dict) for task_result in results
        for assertion_results_dict in task_result.assertion_results
    )
    correct_tasks = [task_result for task_result in results if task_result.success_rate == 1]

    print("--- Results ---")
    print(f"Total time: {total_time:.2f}s")
    print(f"Completely correct tasks: {len(correct_tasks)}/{len(results)}")
    print(f"Total correct assertions: {correct_assertions}/{total_assertions}")
    print(f"Average success rate: {avg_success_rate * 100}% on {len(results)} tasks")
    print("--- Results ---")
    print()<|MERGE_RESOLUTION|>--- conflicted
+++ resolved
@@ -69,7 +69,6 @@
             exec_results = run_and_get_result(files_dict, task, benchmark)
         except subprocess.TimeoutExpired as e:
             task_results.append(TaskResult(
-<<<<<<< HEAD
                 task_name=task.name,
                 exception=e,
                 duration=t1 - t0,
@@ -77,22 +76,6 @@
             ))
             continue
 
-        task_results.append(
-            TaskResult(
-=======
->>>>>>> 5f6f7d65
-                task_name=task.name,
-                exception=e,
-                duration=t1 - t0,
-<<<<<<< HEAD
-            )
-        )
-=======
-                assertion_results=[],
-            ))
-            continue
-
->>>>>>> 5f6f7d65
         task_results.append(TaskResult(
             task_name=task.name,
             assertion_results=[
@@ -114,12 +97,6 @@
 
     exec_results = []
     if task.command:
-<<<<<<< HEAD
-        for i, input_pars in enumerate(task.inputs or [""]):
-            print(i, input_pars)
-            p = env.popen(task.command + ' "' + input_pars + '"')
-=======
->>>>>>> 5f6f7d65
         p = env.popen(task.command)
         stdout, stderr = p.communicate(timeout=benchmark.timeout)
         stdout, stderr = stdout.decode("utf-8"), stderr.decode("utf-8")
@@ -134,11 +111,7 @@
         )
     elif all(hasattr(assertion, 'command') for assertion in task.assertions):
         for i, assertion in enumerate(task.assertions or [""]):
-<<<<<<< HEAD
-            print(i, assertion.command)  # TODO: Remove
-=======
             p = env.popen(assertion.command)
->>>>>>> 5f6f7d65
             stdout, stderr = p.communicate(timeout=benchmark.timeout)
             stdout, stderr = stdout.decode("utf-8"), stderr.decode("utf-8")
             exec_results.append(
